#include "ServerConfig.hpp"
#include "ServerException.hpp"
#include "colors.hpp"
#include "utils.hpp"

#include <fcntl.h>
#include <iostream>
#include <stack>
#include <string>

// Array of valid log levels to check if the log level set in the configuration
// file is valid.
std::array<std::string, 4> const ServerConfig::validLogLevels = {
	"debug",
	"info",
	"warn",
	"error",
};

ServerConfig::ServerConfig(std::string const &filepath)
	: filepath_(filepath), file_(filepath), isConfigOK_(true)
{
	if (!this->file_.is_open())
		throw ServerException("Could not open the file [%]", errno, filepath);
	this->initGeneralConfig_();
}

ServerConfig::ServerConfig(ServerConfig const &src)
	: filepath_(src.filepath_), file_(src.filepath_), isConfigOK_(src.isConfigOK())
{
	if (!this->file_.is_open())
		throw ServerException("Could not open the file [%]", errno, filepath_);
}

ServerConfig &ServerConfig::operator=(ServerConfig const &src)
{
	if (this != &src)
	{
		this->filepath_ = src.filepath_;
		this->isConfigOK_ = src.isConfigOK();

		if (this->file_.is_open())
			this->file_.close();

		this->file_.clear();
		this->file_.open(this->filepath_);

		if (!this->file_.is_open())
			throw ServerException(
				"Could not open the file [%]", errno, filepath_
			);
	}
	return *this;
}

ServerConfig::~ServerConfig()
{
	if (this->file_.is_open())
		this->file_.close();
}

std::ifstream &ServerConfig::getFile(void)
{
	return this->file_;
}

bool ServerConfig::isConfigOK(void) const
{
	return this->isConfigOK_;
}

// General directives in the configuration file.
void ServerConfig::initGeneralConfig_(void)
{
	this->generalConfig_["worker_processes"] = "";
	this->generalConfig_["worker_connections"] = "";
	this->generalConfig_["error_log"] = "info";
}

// Server directives in the configuration file.
void ServerConfig::initServersConfig_(void)
{
	std::map<std::string, ConfigValue> server;
	server["server_name"] = ConfigValue();
	server["listen"] = ConfigValue();
	server["root"] = ConfigValue();
	server["index"] = ConfigValue();
	server["client_max_body_size"] = ConfigValue();
	this->serversConfig_.push_back(server);
}

// Handle the error message, if isTest or isTestPrint is true, print the error
// message without stopping the program. Otherwise, throw an exception.
void ServerConfig::errorHandler_(
	std::string const &message,
	unsigned int	   lineIndex,
	bool			   isTest,
	bool			   isTestPrint
)
{
	if (isTest || isTestPrint)
	{
<<<<<<< HEAD
		std::cerr << PURPLE "<WebServ> " << YELLOW "[emerg] " RESET << message
				  << " in the configuration file " CYAN << this->filepath_ << ":"
=======
		std::cerr << PURPLE "<WebServ> " << YELLOW "[EMERG] " RESET << message
				  << " in the configuration file " CYAN << this->filepath << ":"
>>>>>>> 7837061b
				  << lineIndex << RESET << std::endl;
		this->isConfigOK_ = false;
	}
	else
		throw ServerException(
			message + " in the configuration file " + this->filepath_ + ":" +
			ft::toString(lineIndex)
		);
}

// Check the number of arguments in the directive, if the number of arguments is
// greater than maxSize, print an error message and return false. If the last
// argument does not end with ';', print an error message and return false.
bool ServerConfig::checkValues_(
	std::vector<std::string> const &tokens,
	unsigned int					maxSize,
	unsigned int					lineIndex,
	bool							isTest,
	bool							isTestPrint
)
{
	if (tokens.size() > maxSize)
	{
		this->errorHandler_(
			"Invalid number of arguments in [" + tokens[0] + "] directive",
			lineIndex,
			isTest,
			isTestPrint
		);
		return false;
	}
	if (tokens[tokens.size() - 1][tokens[tokens.size() - 1].size() - 1] != ';')
	{
		this->errorHandler_(
			"Missing ';' in [" + tokens[0] + "] directive",
			lineIndex,
			isTest,
			isTestPrint
		);
		return false;
	}
	return true;
}

// Set the host and port in the listen directive. If the argument is a port
// number, set the port. If the argument is an IP address and a port number,
// split the argument and set the host and port. Otherwise, print an error
// message.
void ServerConfig::setListenDirective_(
	std::vector<std::string> const &tokens,
	unsigned int				   &lineIndex,
	bool						   &isTest,
	bool						   &isTestPrint
)
{
	std::string host("0.0.0.0");
	std::string port("80");
	try
	{
		// If the argument is a port number, set the port.
		if (ft::isStrOfDigits(tokens[1]))
		{
			// Check if the port number is valid.
			if (!ft::isUint16(tokens[1]))
				throw std::invalid_argument("Invalid port number");
			port = tokens[1];
		}
		// If the argument is an host:port, split the argument and set the host
		// and port.
		else if (tokens[1].find(':') != std::string::npos)
		{
			std::vector<std::string> tmp;
			ft::split(tmp, tokens[1], ":");
			// Check if the argument is host:port, check if the port number is
			// valid and if the IP address is valid
			if (tmp.size() == 2 && ft::isUint16(tmp[1]) &&
				ft::isValidIPv4(tmp[0]))
			{
				host = tmp[0];
				port = tmp[1];
			}
			else
				throw std::invalid_argument("Invalid IP address or port number"
				);
		}
		else
			throw std::invalid_argument(
				"Invalid format, expected host:port or port"
			);
		// Set the host and port in the listen as a map of host and port.
		std::map<std::string, std::vector<std::string> > listenMap;
		listenMap["host"] = std::vector<std::string>(1, host);
		listenMap["port"] = std::vector<std::string>(1, port);
		this->serversConfig_.back()["listen"] = ConfigValue(listenMap);
	}
	catch (std::exception &e)
	{
		this->errorHandler_(
			"Invalid value [" + tokens[1] + "] for " + tokens[0] +
				" directive: " + e.what(),
			lineIndex,
			isTest,
			isTestPrint
		);
	}
}

// Parse the location block, if the argument is a location block, parse the
// block and set the location as a map. Otherwise, print an error message.
void ServerConfig::parseLocationBlock_(
	std::vector<std::string> &tokens,
	std::string				 &line,
	unsigned int			 &lineIndex,
	std::stack<bool>		 &brackets,
	bool					 &isTest,
	bool					 &isTestPrint
)
{
	std::string tmp(tokens[1] + " " + tokens[2]);
	std::map<std::string, std::vector<std::string> > location;
	tokens.clear();
	++lineIndex;
	while (std::getline(this->file_, line))
	{
		ft::trim(line);
		if (line.empty() || line[0] == '#')
			continue;
		ft::split(tokens, line);
		if (tokens[0] == "}")
		{
			brackets.pop();
			break;
		}
		if (this->checkValues_(tokens, 99, lineIndex, isTest, isTestPrint))
		{
			tokens[tokens.size() - 1].erase(
				tokens[tokens.size() - 1].size() - 1
			);
			location[tokens[0]] =
				std::vector<std::string>(tokens.begin() + 1, tokens.end());
		}
		tokens.clear();
		++lineIndex;
	}
	if (this->serversConfig_.size() > 0)
		this->serversConfig_.back()[tmp].setMap(location);
	else
		this->errorHandler_(
			"Invalid directive [" + tokens[0] + "] outside a server block",
			lineIndex,
			isTest,
			isTestPrint
		);
}

void ServerConfig::parseFile(bool isTest, bool isTestPrint)
{
	std::stack<bool>		 brackets;
	std::string				 line;
	unsigned int			 lineIndex(1);
	std::vector<std::string> tokens;
	// Reserve memory for the tokens to avoid reallocations.
	tokens.reserve(6);
	while (std::getline(this->file_, line))
	{
		ft::trim(line);
		// Skip empty lines and comments.
		if (line.empty() || line[0] == '#')
		{
			++lineIndex;
			continue;
		}

		ft::split(tokens, line);
		// Check if the directive is a closing bracket '}'. If it is, pop the
		// bracket from the stack. If the stack is empty, print an error
		// message for unmatched brackets.
		if (tokens[0] == "}")
		{
			if (!brackets.empty())
				brackets.pop();
			else
				this->errorHandler_(
					"Missing '{' to pair '}'", lineIndex, isTest, isTestPrint
				);
		}
		else if (tokens[0] == "worker_processes" ||
				 tokens[0] == "worker_connections")
		{
			if (this->checkValues_(tokens, 2, lineIndex, isTest, isTestPrint))
			{
				tokens[1].erase(tokens[1].size() - 1);
				if (ft::isStrOfDigits(tokens[1]) || tokens[1] == "auto")
					this->generalConfig_[tokens[0]] = tokens[1];
				else
					this->errorHandler_(
						"Invalid value [" + tokens[1] + "] for " + tokens[0] +
							" directive",
						lineIndex,
						isTest,
						isTestPrint
					);
			}
		}
		else if (tokens[0] == "error_log")
		{
			if (this->checkValues_(tokens, 2, lineIndex, isTest, isTestPrint))
			{
				tokens[1].erase(tokens[1].size() - 1);
				if (ft::find(
						this->validLogLevels.begin(),
						this->validLogLevels.end(),
						tokens[1]
					) != this->validLogLevels.end())
					this->generalConfig_[tokens[0]] = tokens[1];
				else
					this->errorHandler_(
						"Invalid value [" + tokens[1] + "] for " + tokens[0] +
							" directive",
						lineIndex,
						isTest,
						isTestPrint
					);
			}
		}
		// If the directive is http, server or events, check if the directive
		// has an opening bracket '{'. If it doesn't, print an error message.
		else if (tokens[0] == "http" || tokens[0] == "server" ||
				 tokens[0] == "events")
		{
			if (tokens.size() == 2 && tokens[1] == "{")
				brackets.push(true);
			else
				this->errorHandler_(
					"Missing '{' in [" + tokens[0] + "] directive",
					lineIndex,
					isTest,
					isTestPrint
				);
			if (tokens[0] == "server")
				this->initServersConfig_();
		}
		else if (tokens[0] == "server_name" || tokens[0] == "index")
		{
			if (tokens.size() > 1)
			{
				if (this->checkValues_(
						tokens, 99, lineIndex, isTest, isTestPrint
					))
				{
					tokens[tokens.size() - 1].erase(
						tokens[tokens.size() - 1].size() - 1
					);
					if (this->serversConfig_.size() > 0)
						this->serversConfig_.back()[tokens[0]] =
							ConfigValue(std::vector<std::string>(
								tokens.begin() + 1, tokens.end()
							));
					else
						this->errorHandler_(
							"Invalid directive [" + tokens[0] +
								"] outside a server block",
							lineIndex,
							isTest,
							isTestPrint
						);
				}
			}
			else
				this->errorHandler_(
					"Invalid number of arguments in [" + tokens[0] +
						"] directive, expected at least 1",
					lineIndex,
					isTest,
					isTestPrint
				);
		}
		else if (tokens[0] == "listen" || tokens[0] == "root" ||
				 tokens[0] == "client_max_body_size")
		{
			if (this->checkValues_(tokens, 2, lineIndex, isTest, isTestPrint))
			{
				tokens[1].erase(tokens[1].size() - 1);
				if (tokens[0] == "client_max_body_size" &&
					!ft::isStrOfDigits(tokens[1]))
					this->errorHandler_(
						"Invalid value [" + tokens[1] + "] for " + tokens[0] +
							" directive, expected a port number",
						lineIndex,
						isTest,
						isTestPrint
					);
				else
				{
					if (!this->serversConfig_.empty())
					{
						// If the directive is listen, set the host and port in
						// the listen as a map of host and port.
						if (tokens[0] == "listen")
							this->setListenDirective_(
								tokens, lineIndex, isTest, isTestPrint
							);
						else
							this->serversConfig_.back()[tokens[0]] =
								ConfigValue(std::vector<std::string>(
									tokens.begin() + 1, tokens.end()
								));
					}
					else
						this->errorHandler_(
							"Invalid directive [" + tokens[0] +
								"] outside a server block",
							lineIndex,
							isTest,
							isTestPrint
						);
				}
			}
		}
		else if (tokens[0] == "error_page")
		{
			if (tokens.size() > 2 &&
				this->checkValues_(tokens, 99, lineIndex, isTest, isTestPrint))
			{
				tokens[tokens.size() - 1].erase(
					tokens[tokens.size() - 1].size() - 1
				);
				std::vector<std::string>::iterator it(tokens.begin() + 1);
				for (; it < tokens.end() - 1; ++it)
				{
					if (!ft::isStrOfDigits(*it))
						this->errorHandler_(
							"Invalid value [" + *it + "] for " + tokens[0] +
								" directive, expected a status code",
							lineIndex,
							isTest,
							isTestPrint
						);
					else
					{
						if (this->serversConfig_.size() > 0)
							this->serversConfig_.back()[*it] =
								ConfigValue(std::vector<std::string>(
									tokens.end() - 1, tokens.end()
								));
						else
							this->errorHandler_(
								"Invalid directive [" + tokens[0] +
									"] outside a server block",
								lineIndex,
								isTest,
								isTestPrint
							);
					}
				}
			}
			else
				this->errorHandler_(
					"Invalid number of arguments in [" + tokens[0] +
						"] directive, expected at leat 2",
					lineIndex,
					isTest,
					isTestPrint
				);
		}
		else if (tokens[0] == "location")
		{
			if (tokens.size() > 2 && tokens.size() < 5 &&
				tokens[tokens.size() - 1] == "{")
			{
				brackets.push(true);
				if (tokens.size() == 4 &&
					(tokens[1] != "~" && tokens[1] != "=" &&
					 tokens[1] != "^~" && tokens[1] != "~*"))
					this->errorHandler_(
						"Invalid value [" + tokens[1] + "] for " + tokens[0] +
							" directive, expected '~', '=', '^~' or '~*'",
						lineIndex,
						isTest,
						isTestPrint
					);
				else
					this->parseLocationBlock_(
						tokens, line, lineIndex, brackets, isTest, isTestPrint
					);
			}
			else
				this->errorHandler_(
					"Invalid number of arguments in [" + tokens[0] +
						"] directive, expected at least 1 and open bracket '{' "
						"after them",
					lineIndex,
					isTest,
					isTestPrint
				);
		}
		else
			this->errorHandler_(
				"Invalid directive [" + tokens[0] + "]",
				lineIndex,
				isTest,
				isTestPrint
			);
		tokens.clear();
		++lineIndex;
	}
	if (!brackets.empty())
		this->errorHandler_(
			"Format error: Missing '}' to pair '{'",
			lineIndex,
			isTest,
			isTestPrint
		);
	this->checkGeneralConfig_(isTest, isTestPrint);
	this->checkServersConfig_(isTest, isTestPrint);
	// Clear the file stream flags and set the file stream position to the
	// beginning of the file.
	this->file_.clear();
	this->file_.seekg(0, std::ios::beg);
}

// Check the mandatory diirectives in the general configuration. If the
// directive is missing, set the default value.
void ServerConfig::checkGeneralConfig_(bool isTest, bool isTestPrint)
{
	if (this->generalConfig_["error_log"].empty())
	{
		if (isTest || isTestPrint)
			this->errorHandler_(
				"Missing error_log directive", 0, isTest, isTestPrint
			);
		this->generalConfig_["error_log"] = "info";
	}
}

// Check the mandatory directives in the server configuration. If the directive
// is missing, set the default value.
void ServerConfig::checkServersConfig_(bool isTest, bool isTestPrint)
{
	if (this->serversConfig_.empty())
	{
		this->errorHandler_(
			"Missing [server] directive", 0, isTest, isTestPrint
		);
		return;
	}
	std::vector<std::map<std::string, ConfigValue> >::iterator it(
		this->serversConfig_.begin()
	);
	for (; it != this->serversConfig_.end(); ++it)
	{
		if (it->find("server_name")->second.getVector().empty())
		{
			if (isTest || isTestPrint)
				this->errorHandler_(
					"Missing [server_name] directive, set default value: "
					"'localhost'",
					0,
					isTest,
					isTestPrint
				);
			it->find("server_name")
				->second.setVector(std::vector<std::string>(1, "_"));
		}
		if (it->find("listen")->second.getMap().empty())
		{
			if (isTest || isTestPrint)
				this->errorHandler_(
					"Missing [listen] directive, set default value: "
					"'0.0.0.0:80'",
					0,
					isTest,
					isTestPrint
				);
			std::map<std::string, std::vector<std::string> > listenMap;
			listenMap["host"] = std::vector<std::string>(1, "0.0.0.0");
			listenMap["port"] = std::vector<std::string>(1, "80");
			it->find("listen")->second.setMap(listenMap);
		}
		if (it->find("root")->second.getVector().empty())
		{
			if (isTest || isTestPrint)
				this->errorHandler_(
					"Missing [root] directive, set default value: './www'",
					0,
					isTest,
					isTestPrint
				);
			it->find("root")->second.setVector(
				std::vector<std::string>(1, "./www")
			);
		}
		if (it->find("index")->second.getVector().empty())
		{
			if (isTest || isTestPrint)
				this->errorHandler_(
					"Missing [index] directive, set default value: "
					"'index.html'",
					0,
					isTest,
					isTestPrint
				);
			it->find("index")->second.setVector(
				std::vector<std::string>(1, "index.html")
			);
		}
		if (it->find("client_max_body_size")->second.getVector().empty())
		{
			if (isTest || isTestPrint)
				this->errorHandler_(
					"Missing [client_max_body_size] directive, set default "
					"value: "
					"'1M'",
					0,
					isTest,
					isTestPrint
				);
			it->find("client_max_body_size")
				->second.setVector(std::vector<std::string>(1, "1048576"));
		}
	}
}

void ServerConfig::printConfig(void)
{
	if (this->file_.is_open())
	{
		std::string line;

		std::cout << PURPLE "\n<WebServ> " GREEN "Printing configuration file("
				  << CYAN << this->filepath_ << GREEN ")..." RESET "\n\n";
		while (std::getline(this->file_, line))
			std::cout << line << '\n';
		std::cout << PURPLE "\n<WebServ> " << GREEN "\t---- End of file ----"
				  << std::endl;
		this->file_.clear();
		this->file_.seekg(0, std::ios::beg);
	}
}

// Get the value of a key in the general configuration map.
std::string ServerConfig::getGeneralConfigValue(std::string const &key) const
{
	std::string										   value;
	std::map<std::string, std::string>::const_iterator it(
		this->generalConfig_.find(key)
	);
	if (it != this->generalConfig_.end())
	{
		value = it->second;
		return value;
	}
	return value;
}

// Get all servers stored in a vector of maps.
bool ServerConfig::getAllServersConfig(
	std::vector<std::map<std::string, ConfigValue> > &serversConfig
) const
{
	if (this->serversConfig_.empty())
		return false;
	serversConfig = this->serversConfig_;
	return true;
}

// Get the value of a key in a server[serverIndex] configuration map.
bool ServerConfig::getServerConfigValue(
	unsigned int	   serverIndex,
	std::string const &key,
	ConfigValue		  &value
) const
{
	if (serverIndex >= this->serversConfig_.size())
		return false;
	std::map<std::string, ConfigValue>::const_iterator it(
		this->serversConfig_[serverIndex].find(key)
	);
	if (it != this->serversConfig_[serverIndex].end())
	{
		value = it->second;
		return true;
	}
	return false;
}<|MERGE_RESOLUTION|>--- conflicted
+++ resolved
@@ -100,13 +100,8 @@
 {
 	if (isTest || isTestPrint)
 	{
-<<<<<<< HEAD
-		std::cerr << PURPLE "<WebServ> " << YELLOW "[emerg] " RESET << message
+		std::cerr << PURPLE "<WebServ> " << YELLOW "[EMERG] " RESET << message
 				  << " in the configuration file " CYAN << this->filepath_ << ":"
-=======
-		std::cerr << PURPLE "<WebServ> " << YELLOW "[EMERG] " RESET << message
-				  << " in the configuration file " CYAN << this->filepath << ":"
->>>>>>> 7837061b
 				  << lineIndex << RESET << std::endl;
 		this->isConfigOK_ = false;
 	}
