--- conflicted
+++ resolved
@@ -198,40 +198,9 @@
 
 	if (areHeadersRead_ == true)
 	{
-<<<<<<< HEAD
-		std::string line;
-		std::getline(clientBuffer_, line, '\n');
-		requestStr_ += line + "\n";
-
-		if (line.empty())
-		{
-			emptyLineCount++;
-		}
-		else
-		{
-			emptyLineCount = 0;
-		}
-
-		// TODO: check this bullshit  manu
-		if (emptyLineCount >= 3)
-		{
-			Logger::log(Logger::INFO)
-				<< "Client sent three consecutive empty lines."
-				<< "\nrequestStr_.length(): " << requestStr_.length()
-				<< "\nrequestStr_: " << requestStr_ << std::endl;
-			hasCompleteRequest_ = true;
-			// isClosed_ = true;
-			// isError_ = true;
-			// throw HttpException(HTTP_400_CODE, HTTP_400_REASON);
-			return;
-		}
-
-		if (requestStr_.length() > MAX_READ_SIZE)
-=======
 		Logger::log(Logger::DEBUG)
 			<< "readClientBuffer_:: Headers all read." << std::endl;
 		if (hasSizeIndicator_() == false)
->>>>>>> 195d497f
 		{
 			Logger::log(Logger::INFO)
 				<< "readClientBuffer_: Client headers complete and no body."
