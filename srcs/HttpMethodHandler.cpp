--- conflicted
+++ resolved
@@ -397,7 +397,6 @@
 		envVariables.push_back("REQUEST_METHOD=" + request.getMethod());
 		envVariables.push_back("SCRIPT_FILENAME=" + filepath);
 		envVariables.push_back("UPLOAD_PATH=" + uploadpath);
-<<<<<<< HEAD
 		envVariables.push_back("CONTENT_LENGTH=" + ft::toString(request.getBody().size()));
 
     // NOTE: Original Deniz c++11 version
@@ -422,13 +421,6 @@
 		//TODO: Deniz change without auto keyword, just iterate and append one to the other
 		// There are two values for content-type in the header, combine them for the CONTENT_TYPE=
 		// std::map<std::string, std::vector<std::string> > headers2 = request.getHeaders();
-=======
-		envVariables.push_back("CONTENT_LENGTH=" + std::to_string(request.getBody().size()));
-
-		//TODO: Deniz change without auto keyword, just iterate and append one to the other
-		// There are two values for content-type in the header, combine them for the CONTENT_TYPE=
-		// std::map<std::string, std::vector<std::string>> headers2 = request.getHeaders();
->>>>>>> 88589132
 		// auto contentTypeIt = headers2.find("Content-Type");
 		// if (contentTypeIt != headers2.end() && !contentTypeIt->second.empty()) {
 		// 	std::string combinedContentType = contentTypeIt->second[0];
@@ -437,7 +429,6 @@
 		// 	}
 		// 	envVariables.push_back("CONTENT_TYPE=" + combinedContentType);
 		// }
-<<<<<<< HEAD
 
     std::map<std::string, std::vector<std::string> > headers2 = request.getHeaders();
     std::map<std::string, std::vector<std::string> >::iterator contentTypeIt = headers2.find("Content-Type");
@@ -448,8 +439,6 @@
         }
         envVariables.push_back("CONTENT_TYPE=" + combinedContentType);
     }
-=======
->>>>>>> 88589132
 
 		std::vector<char *> envp;
 		for (std::vector<std::string>::iterator it = envVariables.begin();
