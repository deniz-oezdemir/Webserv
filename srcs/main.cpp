--- conflicted
+++ resolved
@@ -45,51 +45,5 @@
 		std::cerr << RED BOLD "Error:\t" RESET RED << e.what() << RESET
 				  << std::endl;
 	}
-	/*
-		//to be added to class
-		//error checking to be added
-
-<<<<<<< HEAD
-		//create TCP/IP socket
-		int serverFd = socket(AF_INET, SOCK_STREAM, 0);
-
-		//set port
-		sockaddr_in serverAddr;
-		serverAddr.sin_family = AF_INET;
-		serverAddr.sin_addr.s_addr = INADDR_ANY;
-		serverAddr.sin_port = htons(PORT);
-
-		//bind socket
-		bind(serverFd, (struct sockaddr *)&serverAddr, sizeof(serverAddr));
-
-		//listen
-		listen(serverFd, QUEUE_SIZE);
-
-		//get connection from queue
-		int clientFd;
-		int addrLen = sizeof(serverAddr);
-		clientFd = accept(serverFd, (struct sockaddr *)&serverAddr,
-	   (socklen_t*)&addrLen);
-
-		//read
-		char buffer[1000];
-		long bytesRead;
-		(void)bytesRead;
-		bytesRead = read(clientFd, buffer, 1000);
-		std::cout << "Hello from server. Your message was: " << buffer;
-
-		//send
-		std::string responseSend = "Have a good day. (send)\n";
-		send(clientFd, responseSend.c_str(), responseSend.size(), 0);
-
-		//write
-		std::string responseWrite = "What's up? (write)\n";
-		write(clientFd, responseWrite.c_str(), responseWrite.size());
-
-		close(clientFd);
-		close(serverFd);
-	*/
-=======
->>>>>>> a39777e1
 	return 0;
 }