--- conflicted
+++ resolved
@@ -337,7 +337,6 @@
 	return true;
 }
 
-<<<<<<< HEAD
 void Server::setPort(std::string const &port)
 {
 	this->port_ = ft::strToUShort(port);
@@ -346,9 +345,9 @@
 void Server::setIPV4(std::string const &ipV4)
 {
 	this->ipV4_ = ipV4;
-=======
+}
+
 void Server::setRoot(const std::string &root)
 {
 	root_ = root;
->>>>>>> 3372b540
 }