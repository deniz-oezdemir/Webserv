# **************************************************************************** #
#                                                                              #
#                                                         :::      ::::::::    #
#    Makefile                                           :+:      :+:    :+:    #
#                                                     +:+ +:+         +:+      #
#    By: sebasnadu <johnavar@student.42berlin.de>   +#+  +:+       +#+         #
#                                                 +#+#+#+#+#+   +#+            #
#    Created: 2024/08/26 17:15:37 by sebasnadu         #+#    #+#              #
<<<<<<< HEAD
#    Updated: 2024/08/29 12:55:42 by migmanu          ###   ########.fr        #
=======
#    Updated: 2024/08/28 19:09:37 by sebasnadu        ###   ########.fr        #
>>>>>>> a50cd9bf
#                                                                              #
# **************************************************************************** #

################################################################################
##                                   COLORS                                   ##
################################################################################

DEFAULT     := \033[0;39m
GRAY        := \033[0;90m
RED         := \033[0;91m
GREEN       := \033[0;92m
YELLOW      := \033[0;93m
BLUE        := \033[0;94m
MAGENTA     := \033[0;95m
CYAN        := \033[0;96m
WHITE       := \033[0;97m

################################################################################
##                                  WEBSERV                                   ##
################################################################################

NAME							:= webserv
CXX								:= c++
RM								:= rm -rf

################################################################################
##                                DIRECTORIES                                 ##
################################################################################

OBJ_DIR						:= obj
SRC_DIR						:= srcs
INC_DIR						:= include

vpath %.cpp $(SRC_DIR)
vpath %.hpp $(INC_DIR)
vpath %.o $(OBJ_DIR)

<<<<<<< HEAD
HEADERS						:= colors.hpp ServerInput.hpp Server.hpp HttpRequest.hpp RequestParser.hpp
SOURCE						:= main.cpp ServerInput.cpp Server.cpp HttpRequest.cpp RequestParser.cpp
=======
HEADERS						:= colors.hpp ServerInput.hpp Server.hpp
SOURCE						:= main.cpp ServerInput.cpp Server.cpp
>>>>>>> a50cd9bf
OBJECTS						:= $(addprefix $(OBJ_DIR)/, $(SOURCE:.cpp=.o))

################################################################################
##                                   FLAGS                                    ##
################################################################################

ifdef DEV
CXXFLAGS					:=
else ifdef DEBUG
	CXXFLAGS				:= -g3 -fsanitize=address
else
	CXXFLAGS				:= -Wall -Wextra -Werror
endif
ifeq ($(shell uname), Linux)
	CXXFLAGS				+= -D LINUX
endif
INCLUDE						:= -I $(INC_DIR)

################################################################################
##                                PROGRESS_BAR                                ##
################################################################################

NUM_SRC_FILES			:= $(words $(SOURCE))
NUM_OBJ_FILES			:= $(words $(OBJECTS))
NUM_TO_COMPILE		= $(shell expr $(NUM_SRC_FILES) - $(NUM_OBJ_FILES))

ifeq ($(shell test $(NUM_TO_COMPILE) -le 0; echo $$?), 0)
	NUM_TO_COMPILE	= $(NUM_SRC_FILES)
endif

COMPILED_FILES		= 0
COMPILATION_PCT		= $(shell expr 100 \* $(COMPILED_FILES) / $(NUM_TO_COMPILE))

################################################################################
##                                COMPILATION                                 ##
################################################################################

all: $(NAME)

test: $(NAME)
	@make $(T) -C tests -s
	@make fclean -C tests -s

$(NAME): $(OBJECTS)
	@printf "\n$(MAGENTA)[$(NAME)] $(DEFAULT)Linking "
	@printf "($(BLUE)$(NAME)$(DEFAULT))..."
	@$(CXX) $(CXXFLAGS) $^ -o $@
	@printf "\r%100s\r$(MAGENTA)[$(NAME)] $(GREEN)Compilation success "
	@printf "🎉!$(DEFAULT)\n"

$(OBJ_DIR)/%.o: %.cpp $(HEADERS) | $(OBJ_DIR)
	@$(eval COMPILED_FILES = $(shell expr $(COMPILED_FILES) + 1))
	@printf "$(MAGENTA)\r%100s\r[$(NAME)] $(GREEN)[ %d/%d (%d%%) ]" \
			"" $(COMPILED_FILES) $(NUM_TO_COMPILE) $(COMPILATION_PCT)
	@printf " $(DEFAULT)Compiling ($(BLUE)$<$(DEFAULT))..."
	@$(CXX) $(CXXFLAGS) $(INCLUDE) -c $< -o $@

$(OBJ_DIR):
	@printf "$(MAGENTA)[$(NAME)] $(DEFAULT)Creating objects directory "
	@printf "($(BLUE)$(OBJ_DIR)$(DEFAULT))..."
	@mkdir -p $(OBJ_DIR)
	@printf "\r%100s\r$(MAGENTA)[$(NAME)] $(DEFAULT)($(BLUE)$(OBJ_DIR)/$(DEFAULT)) "
	@printf "Created successfully!\n"

clean:
	@printf "$(MAGENTA)[$(NAME)] $(DEFAULT)Cleaning up objects files in "
	@printf "($(RED)$(OBJ_DIR)$(DEFAULT))..."
	@$(RM) $(OBJ_DIR)
	@printf "\r%100s\r$(MAGENTA)[$(NAME)] $(YELLOW)Objects clean success "
	@printf "🧹🧹$(DEFAULT)\n"

fclean: clean
	@printf "$(MAGENTA)[$(NAME)] $(DEFAULT)Cleaning up "
	@printf "($(RED)$(NAME)$(DEFAULT))..."
	@$(RM) $(NAME)
	@printf "\r%100s\r$(MAGENTA)[$(NAME)] $(YELLOW)Full clean success "
	@printf "🧹🧹$(DEFAULT)\n"

re: fclean all

.PHONY: all clean fclean re<|MERGE_RESOLUTION|>--- conflicted
+++ resolved
@@ -1,19 +1,3 @@
-# **************************************************************************** #
-#                                                                              #
-#                                                         :::      ::::::::    #
-#    Makefile                                           :+:      :+:    :+:    #
-#                                                     +:+ +:+         +:+      #
-#    By: sebasnadu <johnavar@student.42berlin.de>   +#+  +:+       +#+         #
-#                                                 +#+#+#+#+#+   +#+            #
-#    Created: 2024/08/26 17:15:37 by sebasnadu         #+#    #+#              #
-<<<<<<< HEAD
-#    Updated: 2024/08/29 12:55:42 by migmanu          ###   ########.fr        #
-=======
-#    Updated: 2024/08/28 19:09:37 by sebasnadu        ###   ########.fr        #
->>>>>>> a50cd9bf
-#                                                                              #
-# **************************************************************************** #
-
 ################################################################################
 ##                                   COLORS                                   ##
 ################################################################################
@@ -48,13 +32,8 @@
 vpath %.hpp $(INC_DIR)
 vpath %.o $(OBJ_DIR)
 
-<<<<<<< HEAD
 HEADERS						:= colors.hpp ServerInput.hpp Server.hpp HttpRequest.hpp RequestParser.hpp
 SOURCE						:= main.cpp ServerInput.cpp Server.cpp HttpRequest.cpp RequestParser.cpp
-=======
-HEADERS						:= colors.hpp ServerInput.hpp Server.hpp
-SOURCE						:= main.cpp ServerInput.cpp Server.cpp
->>>>>>> a50cd9bf
 OBJECTS						:= $(addprefix $(OBJ_DIR)/, $(SOURCE:.cpp=.o))
 
 ################################################################################
