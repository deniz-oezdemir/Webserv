# WebSev - Web Server Configuration
# This file is used to configure the web server.

# [Optional] Define the number of workers(threads) to use.
worker_processes auto;

# [Optional] Define the level of logging to use that is displayed in the terminal.
# Levels: debug, info, warn, error
error_log debug;

events {
		# [Optional] Define the maximum number of connections that can be opened by a worker.
    worker_connections 1024;
}

http {
		### --- Config server for website
    server {
				# [Required] Define the port to listen on. If not defined, the default is 80.
				# Its possible to define more than one port to listen on.
        listen 8080;
        listen 8081;

				# [Required] Define the server name. This can be a domain or an IP address. If not defined, the default is localhost.
        server_name example.com www.example.com localhost;

				# [Optional] Define the maximum size of the client request body, to this server.
				# If not defined, the default is 1MB(1048576 bytes).
				client_max_body_size 1000000000;

				# [Optional] Define the root directory of the server. If not defined, the default is ./www.
        root www/website;

				# [Optional] Define the index files to use. If not defined, the default is index.html.
        index index.html index.htm;

				# [Optional] Define the error page to use when a one or a group of errors occurs.
				error_page 404 /404.html;
				error_page 403 /403.html;
				error_page 500 502 503 504 /50x.html;

				# [Optional] Define the location of the error page and some internal configurations.
				location /404.html {

				}

				# Location define the behavior of the server when a request is made, based on the path.
        location / {
          # [Optional] Define which method(s) are allowed to access this location.
					limit_except GET;
					autoindex on;
        }

        # Redirection configuration
				location /some-images/ {
						# Static files location
						root /;
           # [Optional] Enable autoindex to show the files in the directory.
						autoindex on;
				}

        # Define a location that uses CGI scripts.
				location /with-cgi {
						# Redife the root directory for this location.
						# root /;
						# Define the CGI script extension and the interpreter to use.
						cgi .py /usr/bin/python3;
				}

		# Define a location to upload files.
				location /upload/ {
					limit_except POST;
					# Define the path to save the uploaded files.
					upload_store ./www/website/uploads;
				}

		# Define location of dummyfile for post and delete tests
				location /dummyfile {

				}

				# HTTP Redirection example
        location /old-page {
            return 301 /new-page;
        }

    }

	### --- Config server for blog
    server {
				# [Required] Define the port to listen on. If not defined, the default is 80.
				# Its possible to define more than one port to listen on.
        listen 8082;

				# [Required] Define the server name. This can be a domain or an IP address. If not defined, the default is localhost.
        server_name example.com www.example.com localhost;

				# [Optional] Define the maximum size of the client request body, to this server.
				# If not defined, the default is 1MB(1048576 bytes).
				client_max_body_size 1000000000;

				# [Optional] Define the root directory of the server. If not defined, the default is ./www.
        root www/blog;

				# [Optional] Define the index files to use. If not defined, the default is index.html.
        index index.html index.htm;

				# [Optional] Define the error page to use when a one or a group of errors occurs.
				error_page 404 /404.html;
				error_page 403 /403.html;
				error_page 500 502 503 504 /50x.html;

				# [Optional] Define the location of the error page and some internal configurations.
				location /404.html {

				}

				# Location define the behavior of the server when a request is made, based on the path.
        location / {
          # [Optional] Define which method(s) are allowed to access this location.
					limit_except GET;
					autoindex off;
        }

		location /index.html {

		}

		location /about.html {

		}

		location /joe-caione-qO-PIF84Vxg-unsplash.jpg {

		}

		location /mikhail-vasilyev-IFxjDdqK_0U-unsplash.jpg {

		}
    }

	### --- Config server for coffee-shop
    server {
				# [Required] Define the port to listen on. If not defined, the default is 80.
				# Its possible to define more than one port to listen on.
        listen 8083;

				# [Required] Define the server name. This can be a domain or an IP address. If not defined, the default is localhost.
        server_name example.com www.example.com localhost;

				# [Optional] Define the maximum size of the client request body, to this server.
				# If not defined, the default is 1MB(1048576 bytes).
				client_max_body_size 1000000000;

				# [Optional] Define the root directory of the server. If not defined, the default is ./www.
        root www/coffee-shop;

				# [Optional] Define the index files to use. If not defined, the default is index.html.
        index index.html index.htm;

				# [Optional] Define the error page to use when a one or a group of errors occurs.
				error_page 404 /404.html;
				error_page 403 /403.html;
				error_page 500 502 503 504 /50x.html;

				# [Optional] Define the location of the error page and some internal configurations.
				location /404.html {

				}

				# Location define the behavior of the server when a request is made, based on the path.
        location / {
          # [Optional] Define which method(s) are allowed to access this location.
					limit_except GET;
					autoindex off;
        }

		location /index.html {

		}

		location /fry.png {

		}

		location /styles.css {

		}
    }

	### --- Config server for js-calculator
    server {
				# [Required] Define the port to listen on. If not defined, the default is 80.
				# Its possible to define more than one port to listen on.
        listen 8084;

				# [Required] Define the server name. This can be a domain or an IP address. If not defined, the default is localhost.
        server_name example.com www.example.com localhost;

				# [Optional] Define the maximum size of the client request body, to this server.
				# If not defined, the default is 1MB(1048576 bytes).
				client_max_body_size 1000000000;

				# [Optional] Define the root directory of the server. If not defined, the default is ./www.
        root www/js-calculator;

				# [Optional] Define the index files to use. If not defined, the default is index.html.
        index index.html index.htm;

				# [Optional] Define the error page to use when a one or a group of errors occurs.
				error_page 404 /404.html;
				error_page 403 /403.html;
				error_page 500 502 503 504 /50x.html;

				# [Optional] Define the location of the error page and some internal configurations.
				location /404.html {

				}

				# Location define the behavior of the server when a request is made, based on the path.
        location / {
          # [Optional] Define which method(s) are allowed to access this location.
					limit_except GET;
					autoindex off;
        }

		location /index.html {

		}

		location /calculator.js {

		}

		location /styles.css {

		}
    }

	### --- Config server for simple-api
    server {
				# [Required] Define the port to listen on. If not defined, the default is 80.
				# Its possible to define more than one port to listen on.
        listen 8085;

				# [Required] Define the server name. This can be a domain or an IP address. If not defined, the default is localhost.
        server_name example.com www.example.com localhost;

				# [Optional] Define the maximum size of the client request body, to this server.
				# If not defined, the default is 1MB(1048576 bytes).
				client_max_body_size 1000000000;

				# [Optional] Define the root directory of the server. If not defined, the default is ./www.
        root www/simple-api;

				# [Optional] Define the index files to use. If not defined, the default is index.html.
        index index.html index.htm;

				# [Optional] Define the error page to use when a one or a group of errors occurs.
				error_page 404 /404.html;
				error_page 403 /403.html;
				error_page 500 502 503 504 /50x.html;

				# [Optional] Define the location of the error page and some internal configurations.
				location /404.html {

				}

				# Location define the behavior of the server when a request is made, based on the path.
        location / {
          # [Optional] Define which method(s) are allowed to access this location.
					limit_except GET;
					autoindex off;
        }

		location /index.html {

		}

		location /dog.js {

		}

		location /styles.css {

		}
    }

	### --- Config server for jokes-page
	server {
			# [Required] Define the port to listen on. If not defined, the default is 80.
			# Its possible to define more than one port to listen on.
		listen 8086;

			# [Required] Define the server name. This can be a domain or an IP address. If not defined, the default is localhost.
		server_name example.com www.example.com localhost;

			# [Optional] Define the maximum size of the client request body, to this server.
			# If not defined, the default is 1MB(1048576 bytes).
			client_max_body_size 1000000000;

			# [Optional] Define the root directory of the server. If not defined, the default is ./www.
		root www/dad-jokes-api;

			# [Optional] Define the index files to use. If not defined, the default is index.html.
		index index.html index.htm;

			# [Optional] Define the error page to use when a one or a group of errors occurs.
			error_page 404 /404.html;
			error_page 403 /403.html;
			error_page 500 502 503 504 /50x.html;

			# [Optional] Define the location of the error page and some internal configurations.
			location /404.html {

			}

			# Location define the behavior of the server when a request is made, based on the path.
		location / {
		  # [Optional] Define which method(s) are allowed to access this location.
			limit_except GET;
			autoindex off;
		}

		location /index.html {

		}

		location /joke.js {

		}

		location /styles.css {

		}
	}

### --- Config server for instagram-clone
	server {
			# [Required] Define the port to listen on. If not defined, the default is 80.
			# Its possible to define more than one port to listen on.
		listen 8087;

			# [Required] Define the server name. This can be a domain or an IP address. If not defined, the default is localhost.
		server_name example.com www.example.com localhost;

			# [Optional] Define the maximum size of the client request body, to this server.
			# If not defined, the default is 1MB(1048576 bytes).
			client_max_body_size 1000000000;

			# [Optional] Define the root directory of the server. If not defined, the default is ./www.
		root www/instagram-clone;

			# [Optional] Define the index files to use. If not defined, the default is index.html.
		index index.html index.htm;

			# [Optional] Define the error page to use when a one or a group of errors occurs.
			error_page 404 /404.html;
			error_page 403 /403.html;
			error_page 500 502 503 504 /50x.html;

			# [Optional] Define the location of the error page and some internal configurations.
			location /404.html {

			}

			# Location define the behavior of the server when a request is made, based on the path.
		location / {
		  # [Optional] Define which method(s) are allowed to access this location.
			limit_except GET;
			autoindex off;
		}

		# Define a location that uses CGI scripts.
		location /cgi/post.py {
				# Define the CGI script extension and the interpreter to use.
				cgi .py /usr/bin/python3;
<<<<<<< HEAD
				# cgi .py /Users/sebasnadu/.pyenv/shims/python3;

=======
				upload_store ./www/instagram-clone/upload;
>>>>>>> 0d103990
		}

		# TODO: Seba check with full path in cgi

		# Define a location to upload files.
		location /upload/ {
			limit_except POST GET;
			# Define the path to save the uploaded files.
		}
	}
}<|MERGE_RESOLUTION|>--- conflicted
+++ resolved
@@ -375,12 +375,7 @@
 		location /cgi/post.py {
 				# Define the CGI script extension and the interpreter to use.
 				cgi .py /usr/bin/python3;
-<<<<<<< HEAD
 				# cgi .py /Users/sebasnadu/.pyenv/shims/python3;
-
-=======
-				upload_store ./www/instagram-clone/upload;
->>>>>>> 0d103990
 		}
 
 		# TODO: Seba check with full path in cgi
