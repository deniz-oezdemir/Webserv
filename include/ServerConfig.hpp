#pragma once

#include <array>
#include <fstream>
#include <map>
#include <stack>
#include <string>
#include <vector>

#include "ConfigValue.hpp"

// ServerConfig class is used to parse and check the configuration file and
// store the values in a map.
class ServerConfig
{
  public:
	ServerConfig(std::string const &filepath);
	ServerConfig(ServerConfig const &src);
	ServerConfig &operator=(ServerConfig const &src);
	~ServerConfig();

	std::ifstream &getFile(void);
	bool		   isConfigOK(void) const;

	// Parse the configuration file and store the values in the map. If isTest
	// and/or isTestPrint is true, it will print the error messages without
	// stopping the program.
	void parseFile(bool isTest = false, bool isTestPrint = false);
	void printConfig(void);

	// Getters
	// Get the value of a key in the general configuration map.
	std::string getGeneralConfigValue(std::string const &key) const;
	// Get all servers stored in a vector of maps.
	bool getAllServersConfig(
		std::vector<std::map<std::string, ConfigValue> > &serversConfig
	) const;
<<<<<<< HEAD

	std::vector<std::map<std::string, ConfigValue> > const &
	getAllServersConfig(void) const;

=======
	std::vector<std::map<std::string, ConfigValue> > const &
	getAllServersConfig(void) const;
>>>>>>> 3372b540
	// Get the value of a key in a server[serverIndex] configuration map.
	bool getServerConfigValue(
		unsigned int	   serverIndex,
		std::string const &key,
		ConfigValue		  &value
	) const;

	// Setters
	void setRootToAllServers(std::string const &root);

	static std::array<std::string, 4> const validLogLevels;

  private:
	ServerConfig();

	void initGeneralConfig_(void);
	void initServersConfig_(void);
	void initLocationConfig_(
		std::map<std::string, std::vector<std::string> > &location
	);

	void errorHandler_(
		std::string const &message,
		unsigned int	   lineIndex,
		bool			   isTest,
		bool			   isTestPrint
	);

	bool checkValues_(
		std::vector<std::string> const &line,
		unsigned int					maxSize,
		unsigned int					lineIndex,
		bool							isTest,
		bool							isTestPrint
	);

	bool isValidErrorCode_(std::string const &code);
	bool isURI_(std::string const &uri);
	bool isURL_(std::string const &url);
	bool isExecutable_(std::string const &path);
	bool isDirectory_(std::string const &path);

	bool checkDirective_(std::vector<std::string> const &tokens);
	bool checkLimitExcept_(std::vector<std::string> const &tokens);
	bool checkAutoIndex_(std::vector<std::string> const &tokens);
	bool checkReturn_(std::vector<std::string> const &tokens);
	bool checkCgi_(std::vector<std::string> const &tokens);
	bool checkUploadStore_(std::vector<std::string> const &tokens);
	bool checkClientMaxBodySize_(std::vector<std::string> const &tokens);
	bool checkRoot_(std::vector<std::string> const &tokens);
	bool checkServerListenUnique_(
		std::string const &hoist,
		std::string const &port,
		unsigned int	  &lineIndex,
		bool			  &isTest,
		bool			  &isTestPrint
	);

	bool checkServerNameUnique_(std::string const &tokens);
	bool checkListenUnique_(
		std::vector<std::string> const &host,
		std::vector<std::string> const &port
	);

	void parseLocationBlock_(
		std::vector<std::string> &tokens,
		std::string				 &line,
		unsigned int			 &lineIndex,
		std::stack<bool>		 &brackets,
		bool					 &isTest,
		bool					 &isTestPrint
	);
	void checkGeneralConfig_(bool isTest, bool isTestPrint);
	void checkServersConfig_(bool isTest, bool isTestPrint);

	std::string										filepath_;
	std::ifstream									file_;
	std::map<std::string, std::string>				generalConfig_;
	std::vector<std::map<std::string, ConfigValue> > serversConfig_;
	bool											isConfigOK_;
	void											setListenDirective_(
												   std::vector<std::string> const &tokens,
												   unsigned int					  &lineIndex,
												   bool							  &isTest,
												   bool							  &isTestPrint
											   );
};<|MERGE_RESOLUTION|>--- conflicted
+++ resolved
@@ -35,15 +35,10 @@
 	bool getAllServersConfig(
 		std::vector<std::map<std::string, ConfigValue> > &serversConfig
 	) const;
-<<<<<<< HEAD
 
 	std::vector<std::map<std::string, ConfigValue> > const &
 	getAllServersConfig(void) const;
 
-=======
-	std::vector<std::map<std::string, ConfigValue> > const &
-	getAllServersConfig(void) const;
->>>>>>> 3372b540
 	// Get the value of a key in a server[serverIndex] configuration map.
 	bool getServerConfigValue(
 		unsigned int	   serverIndex,
