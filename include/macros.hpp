--- conflicted
+++ resolved
@@ -1,4 +1,3 @@
-<<<<<<< HEAD
 #pragma once
 
 // HTTP CODES
@@ -28,7 +27,6 @@
 #define CONTENT_TYPE "Content-Type"
 #define HOST "Host"
 #define TRANSFER_ENCODING "Transfer-Encoding"
-=======
+
 #define PORT	   8080
-#define QUEUE_SIZE 1
->>>>>>> a50cd9bf
+#define QUEUE_SIZE 1