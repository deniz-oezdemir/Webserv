--- conflicted
+++ resolved
@@ -37,30 +37,30 @@
 
 	static Logger &log(Level const level, bool isError = false)
 	{
-		_instance._prepareLog(level);
-		_instance._isError = isError;
-		return _instance;
+		instance_.prepareLog_(level);
+		instance_.isError_ = isError;
+		return instance_;
 	}
 
 	template <typename T> Logger &operator<<(T const &message)
 	{
-		this->_stream << message;
+		this->stream_ << message;
 		return *this;
 	}
 
 	Logger &operator<<(std::ostream &(*os)(std::ostream &))
 	{
-		if (this->_currentLevel >= this->_level)
+		if (this->currentLevel_ >= this->level_)
 		{
-			this->_stream << RESET;
-			os(this->_stream);
-			if (this->_isError)
-				std::cerr << this->_stream.str();
+			this->stream_ << RESET;
+			os(this->stream_);
+			if (this->isError_)
+				std::cerr << this->stream_.str();
 			else
-				std::cout << this->_stream.str();
+				std::cout << this->stream_.str();
 		}
-		this->_stream.str("");
-		this->_stream.clear();
+		this->stream_.str("");
+		this->stream_.clear();
 		return *this;
 	}
 
@@ -74,21 +74,17 @@
 		bool const		   isError = false);
 
   private:
-	static Level	   _level;
-	static Logger	   _instance;
-	std::ostringstream _stream;
-	Level			   _currentLevel;
-	bool			   _isError;
+	static Level	   level_;
+	static Logger	   instance_;
+	std::ostringstream stream_;
+	Level			   currentLevel_;
+	bool			   isError_;
 
 	Logger(void);
 	Logger(const Logger &src);
 	Logger &operator=(const Logger &rhs);
 	~Logger(void);
 
-<<<<<<< HEAD
-	Level level_;
-=======
-	void			  _prepareLog(Level const &level);
-	std::string const _getColor(Level const &level) const;
->>>>>>> 7837061b
+	void			  prepareLog_(Level const &level);
+	std::string const getColor_(Level const &level) const;
 };